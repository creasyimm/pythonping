"""Module that actually performs the ping, sending and receiving packets"""

import os
import sys
import time
from . import icmp
from . import network

# Python 3.5 compatibility
if sys.version_info[1] == 5:
    from enum import IntEnum, Enum

    class AutoNumber(Enum):
        def __new__(cls):
            value = len(cls.__members__) + 1
            obj = object.__new__(cls)
            obj._value = value
            return obj

    class SuccessOn(AutoNumber):
        One = ()
        Most = ()
        All = ()
else:
    from enum import IntEnum, auto

    class SuccessOn(IntEnum):
        One = auto()
        Most = auto()
        All = auto()


class Message:
    """Represents an ICMP message with destination socket"""
    def __init__(self, target, packet, source):
        """Creates a message that may be sent, or used to represent a response

        :param target: Target IP or hostname of the message
        :type target: str
        :param packet: ICMP packet composing the message
        :type packet: icmp.ICMP
        :param source: Source IP or hostname of the message
        :type source: str"""
        self.target = target
        self.packet = packet
        self.source = source

    def send(self, source_socket):
        """Places the message on a socket

        :param source_socket: The socket to place the message on
        :type source_socket: network.Socket"""
        source_socket.send(self.packet.packet)

    def __repr__(self):
        return repr(self.packet)


def represent_seconds_in_ms(seconds):
    """Converts seconds into human-readable milliseconds with 2 digits decimal precision

    :param seconds: Seconds to convert
    :type seconds: Union[int, float]
    :return: The same time expressed in milliseconds, with 2 digits of decimal precision
    :rtype: float"""
    return round(seconds * 1000, 2)


class Response:
    """Represents a response to an ICMP message, with metadata like timing"""
    def __init__(self, message, time_elapsed, source_request=None, repr_format=None):
        """Creates a representation of ICMP message received in response

        :param message: The message received
        :type message: Union[None, Message]
        :param time_elapsed: Time elapsed since the original request was sent, in seconds
        :type time_elapsed: float
        :param source_request: ICMP packet represeting the request that originated this response
        :type source_request: ICMP
        :param repr_format: How to __repr__ the response. Allowed: legacy, None
        :type repr_format: str"""
        self.message = message
        self.time_elapsed = time_elapsed
        self.source_request = source_request
        self.repr_format = repr_format

    @property
    def success(self):
        return self.error_message is None

    @property
    def error_message(self):
        if self.message is None:
            return 'No response'
        else:
            if self.message.packet.message_type == 0 and self.message.packet.message_code == 0:
                # Echo Reply, response OK - no error
                return None
            elif self.message.packet.message_type == 3:
                # Destination unreachable, returning more details based on message code
                unreachable_messages = [
                    'Network Unreachable',
                    'Host Unreachable',
                    'Protocol Unreachable',
                    'Port Unreachable',
                    'Fragmentation Required',
                    'Source Route Failed',
                    'Network Unknown',
                    'Host Unknown',
                    'Source Host Isolated',
                    'Communication with Destination Network is Administratively Prohibited',
                    'Communication with Destination Host is Administratively Prohibited',
                    'Network Unreachable for ToS',
                    'Host Unreachable for ToS',
                    'Communication Administratively Prohibited',
                    'Host Precedence Violation',
                    'Precedence Cutoff in Effect'
                ]
                try:
                    return unreachable_messages[self.message.packet.message_code]
                except IndexError:
                    # Should never generate IndexError, this serves as additional protection
                    return 'Unreachable'
        # Error was not identified
        return 'Network Error'

    @property
    def time_elapsed_ms(self):
        return represent_seconds_in_ms(self.time_elapsed)

    def legacy_repr(self):
        if self.message is None:
            return 'Request timed out'
        elif self.success:
            return 'Reply from {0}, {1} bytes in {2}ms'.format(self.message.source,
                                                               len(self.message.packet.raw),
                                                               self.time_elapsed_ms)
        else:
            # Not successful, but with some code (e.g. destination unreachable)
            return '{0} from {1} in {2}ms'.format(self.error_message, self.message.source, self.time_elapsed_ms)

    def __repr__(self):
        if self.repr_format == 'legacy':
            return self.legacy_repr()
        if self.message is None:
            return 'Timed out'
        elif self.success:
            return 'status=OK\tfrom={0}\tms={1}\t\tbytes\tsnt={2}\trcv={3}'.format(
                self.message.source,
                self.time_elapsed_ms,
                len(self.source_request.raw)+20,
                len(self.message.packet.raw)
            )
        else:
            return 'status=ERR\tfrom={1}\terror="{0}"'.format(self.message.source, self.error_message)

class ResponseList:
    """Represents a series of ICMP responses"""
    def __init__(self, initial_set=[], verbose=False, output=sys.stdout):
        """Creates a ResponseList with initial data if available

        :param initial_set: Already existing responses
        :type initial_set: list
        :param verbose: Flag to enable verbose mode, defaults to False
        :type verbose: bool
        :param output: File where to write verbose output, defaults to stdout
        :type output: file"""
        self._responses = []
        self.clear()
        self.verbose = verbose
        self.output = output
        self.rtt_avg = 0
        self.rtt_min = 0
        self.rtt_max = 0
        self.packets_lost = 0
        for response in initial_set:
            self.append(response)

    def success(self, option=SuccessOn.One):
        """Check success state of the request.

        :param option: Sets a threshold for success sign. ( 1 - SuccessOn.One, 2 - SuccessOn.Most, 3 - SuccessOn.All )
        :type option: int
        :return: Whether this set of responses is successful
        :rtype: bool
        """
        result = False
        success_list = [resp.success for resp in self._responses]
        if option == SuccessOn.One:
            result = True in success_list
        elif option == SuccessOn.Most:
            result = success_list.count(True) / len(success_list) > 0.5
        elif option == SuccessOn.All:
            result = False not in success_list
        return result

    @property
    def packet_loss(self):
        return self.packets_lost

    @property
    def rtt_min_ms(self):
        return represent_seconds_in_ms(self.rtt_min)

    @property
    def rtt_max_ms(self):
        return represent_seconds_in_ms(self.rtt_max)

    @property
    def rtt_avg_ms(self):
        return represent_seconds_in_ms(self.rtt_avg)

    def clear(self):
        self._responses = []

    def append(self, value):
        self._responses.append(value)
        if len(self) == 1:
            self.rtt_avg = value.time_elapsed
            self.rtt_max = value.time_elapsed
            self.rtt_min = value.time_elapsed
        else:
            # Calculate the total of time, add the new value and divide for the new number
            self.rtt_avg = ((self.rtt_avg * (len(self)-1)) + value.time_elapsed) / len(self)
            if value.time_elapsed > self.rtt_max:
                self.rtt_max = value.time_elapsed
            if value.time_elapsed < self.rtt_min:
                self.rtt_min = value.time_elapsed

        self.packets_lost = self.packets_lost + ((0 if value.success else 1) - self.packets_lost) / len(self)

        if self.verbose:
            print(value, file=self.output)

    def __len__(self):
        return len(self._responses)

    def __repr__(self):
        ret = ''
        for response in self._responses:
            ret += '{0}\r\n'.format(response)
        ret += '\r\n'
        ret += 'Round Trip Times min/avg/max is {0}/{1}/{2} ms'.format(self.rtt_min_ms, self.rtt_avg_ms, self.rtt_max_ms)
        return ret

    def __iter__(self):
        for response in self._responses:
            yield response


class Communicator:
    """Instance actually communicating over the network, sending messages and handling responses"""
<<<<<<< HEAD
    def __init__(self, target, payload_provider, timeout, socket_options=(), seed_id=None,
                 verbose=False, output=sys.stdout, source=None):
=======
    def __init__(self, target, payload_provider, timeout, interval, socket_options=(), seed_id=None,
                 verbose=False, output=sys.stdout, repr_format=None):
>>>>>>> d998ba8c
        """Creates an instance that can handle communication with the target device

        :param target: IP or hostname of the remote device
        :type target: str
        :param payload_provider: An iterable list of payloads to send
        :type payload_provider: PayloadProvider
        :param timeout: Timeout that will apply to all ping messages, in seconds
        :type timeout: Union[int, float]
        :param interval: Interval to wait between pings, in seconds
        :type interval: int
        :param socket_options: Options to specify for the network.Socket
        :type socket_options: tuple
        :param seed_id: The first ICMP packet ID to use
        :type seed_id: Union[None, int]
        :param verbose: Flag to enable verbose mode, defaults to False
        :type verbose: bool
        :param output: File where to write verbose output, defaults to stdout
<<<<<<< HEAD
        :type output: file"""
        self.socket = network.Socket(target, 'icmp', options=socket_options, source=source)
=======
        :type output: file
        :param repr_format: How to __repr__ the response. Allowed: legacy, None
        :type repr_format: str"""
        self.socket = network.Socket(target, 'icmp', source=None, options=socket_options)
>>>>>>> d998ba8c
        self.provider = payload_provider
        self.timeout = timeout
        self.interval = interval
        self.responses = ResponseList(verbose=verbose, output=output)
        self.seed_id = seed_id
        self.repr_format = repr_format
        # note that to make Communicator instances thread safe, the seed ID must be unique per thread
        if self.seed_id is None:
            self.seed_id = os.getpid() & 0xFFFF

    def __del__(self):
        pass

    def send_ping(self, packet_id, sequence_number, payload):
        """Sends one ICMP Echo Request on the socket

        :param packet_id: The ID to use for the packet
        :type packet_id: int
        :param sequence_number: The sequence number to use for the packet
        :type sequence_number: int
        :param payload: The payload of the ICMP message
        :type payload: Union[str, bytes]
        :rtype: ICMP"""
        i = icmp.ICMP(
            icmp.Types.EchoRequest,
            payload=payload,
            identifier=packet_id, sequence_number=sequence_number)
        self.socket.send(i.packet)
        return i

    def listen_for(self, packet_id, timeout, payload_pattern=None, source_request=None):
        """Listens for a packet of a given id for a given timeout

        :param packet_id: The ID of the packet to listen for, the same for request and response
        :type packet_id: int
        :param timeout: How long to listen for the specified packet, in seconds
        :type timeout: float
        :param payload_pattern: Payload reply pattern to match to request, if set to None, match by ID only
        :type payload_pattern: Union[None, bytes]
        :return: The response to the request with the specified packet_id
        :rtype: Response"""
        time_left = timeout
        response = icmp.ICMP()
        while time_left > 0:
            # Keep listening until a packet arrives
            raw_packet, source_socket, time_left = self.socket.receive(time_left)
            # If we actually received something
            if raw_packet != b'':
                response.unpack(raw_packet)

                # Ensure we have not unpacked the packet we sent (RHEL will also listen to outgoing packets)
                if response.id == packet_id and response.message_type != icmp.Types.EchoRequest.type_id:
                    if payload_pattern is None:
                        # To allow Windows-like behaviour (no payload inspection, but only match packet identifiers),
                        # simply allow for it to be an always true in the legacy usage case
                        payload_matched = True
                    else:
                        payload_matched = (payload_pattern == response.payload)

                    if payload_matched:
                        return Response(Message('', response, source_socket[0]), timeout - time_left, source_request, repr_format=self.repr_format)
        return Response(None, timeout, source_request, repr_format=self.repr_format)

    @staticmethod
    def increase_seq(sequence_number):
        """Increases an ICMP sequence number and reset if it gets bigger than 2 bytes

        :param sequence_number: The sequence number to increase
        :type sequence_number: int
        :return: The increased sequence number of 1, in case an increase was not possible
        :rtype: int"""
        sequence_number += 1
        if sequence_number > 0xFFFF:
            sequence_number = 1
        return sequence_number

    def run(self, match_payloads=False):
        """Performs all the pings and stores the responses

        :param match_payloads: optional to set to True to make sure requests and replies have equivalent payloads
        :type match_payloads: bool"""
        self.responses.clear()
        identifier = self.seed_id
        seq = 1
        for payload in self.provider:
            icmp_out = self.send_ping(identifier, seq, payload)
            if not match_payloads:
                self.responses.append(self.listen_for(identifier, self.timeout, None, icmp_out))
            else:
                self.responses.append(self.listen_for(identifier, self.timeout, icmp_out.payload, icmp_out))

            seq = self.increase_seq(seq)

            if self.interval:
                time.sleep(self.interval)<|MERGE_RESOLUTION|>--- conflicted
+++ resolved
@@ -250,13 +250,8 @@
 
 class Communicator:
     """Instance actually communicating over the network, sending messages and handling responses"""
-<<<<<<< HEAD
     def __init__(self, target, payload_provider, timeout, socket_options=(), seed_id=None,
-                 verbose=False, output=sys.stdout, source=None):
-=======
-    def __init__(self, target, payload_provider, timeout, interval, socket_options=(), seed_id=None,
-                 verbose=False, output=sys.stdout, repr_format=None):
->>>>>>> d998ba8c
+                 verbose=False, output=sys.stdout, source=None, repr_format=None):
         """Creates an instance that can handle communication with the target device
 
         :param target: IP or hostname of the remote device
@@ -274,15 +269,10 @@
         :param verbose: Flag to enable verbose mode, defaults to False
         :type verbose: bool
         :param output: File where to write verbose output, defaults to stdout
-<<<<<<< HEAD
-        :type output: file"""
-        self.socket = network.Socket(target, 'icmp', options=socket_options, source=source)
-=======
         :type output: file
         :param repr_format: How to __repr__ the response. Allowed: legacy, None
         :type repr_format: str"""
-        self.socket = network.Socket(target, 'icmp', source=None, options=socket_options)
->>>>>>> d998ba8c
+        self.socket = network.Socket(target, 'icmp', options=socket_options, source=source)
         self.provider = payload_provider
         self.timeout = timeout
         self.interval = interval
