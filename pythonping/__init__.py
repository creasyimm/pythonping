import sys
from . import network, executor, payload_provider
from .utils import random_text
from random import randint


# this needs to be available across all thread usages and will hold ints
SEED_IDs = []


def ping(target,
         timeout=2,
         count=4,
         size=1,
         interval=0,
         payload=None,
         sweep_start=None,
         sweep_end=None,
         df=False,
         verbose=False,
         out=sys.stdout,
         match=False,
<<<<<<< HEAD
         source=None):

=======
         out_format='legacy'):
>>>>>>> d998ba8c
    """Pings a remote host and handles the responses

    :param target: The remote hostname or IP address to ping
    :type target: str
    :param timeout: Time in seconds before considering each non-arrived reply permanently lost.
    :type timeout: Union[int, float]
    :param count: How many times to attempt the ping
    :type count: int
    :param size: Size of the entire packet to send
    :type size: int
    :param interval: Interval to wait between pings
    :type interval: int
    :param payload: Payload content, leave None if size is set to use random text
    :type payload: Union[str, bytes]
    :param sweep_start: If size is not set, initial size in a sweep of sizes
    :type sweep_start: int
    :param sweep_end: If size is not set, final size in a sweep of sizes
    :type sweep_end: int
    :param df: Don't Fragment flag value for IP Header
    :type df: bool
    :param verbose: Print output while performing operations
    :type verbose: bool
    :param out: Stream to which redirect the verbose output
    :type out: stream
    :param match: Do payload matching between request and reply (default behaviour follows that of Windows which is
    by packet identifier only, Linux behaviour counts a non equivalent payload in reply as fail, such as when pinging
    8.8.8.8 with 1000 bytes and reply is truncated to only the first 74 of request payload with packet identifiers
    the same in request and reply)
    :type match: bool
    :param repr_format: How to __repr__ the response. Allowed: legacy, None
    :type repr_format: str
    :return: List with the result of each ping
    :rtype: executor.ResponseList"""
    provider = payload_provider.Repeat(b'', 0)
    if sweep_start and sweep_end and sweep_end >= sweep_start:
        if not payload:
            payload = random_text(sweep_start)
        provider = payload_provider.Sweep(payload, sweep_start, sweep_end)
    elif size and size > 0:
        if not payload:
            payload = random_text(size)
        provider = payload_provider.Repeat(payload, count)
    options = ()
    if df:
        options = network.Socket.DONT_FRAGMENT

    # Fix to allow for pythonping multithreaded usage;
    # no need to protect this loop as no one will ever surpass 0xFFFF amount of threads
    while True:
        # seed_id needs to be less than or equal to 65535 (as original code was seed_id = getpid() & 0xFFFF)
        seed_id = randint(0x1, 0xFFFF)
        if seed_id not in SEED_IDs:
            SEED_IDs.append(seed_id)
            break

<<<<<<< HEAD
    comm = executor.Communicator(target, provider, timeout, socket_options=options, verbose=verbose, output=out,
                                 seed_id=seed_id, source=source)
=======
    comm = executor.Communicator(target, provider, timeout, interval, socket_options=options, verbose=verbose, output=out,
                                 seed_id=seed_id, repr_format=out_format)
>>>>>>> d998ba8c
    comm.run(match_payloads=match)

    SEED_IDs.remove(seed_id)

    return comm.responses<|MERGE_RESOLUTION|>--- conflicted
+++ resolved
@@ -20,12 +20,8 @@
          verbose=False,
          out=sys.stdout,
          match=False,
-<<<<<<< HEAD
-         source=None):
-
-=======
+         source=None,
          out_format='legacy'):
->>>>>>> d998ba8c
     """Pings a remote host and handles the responses
 
     :param target: The remote hostname or IP address to ping
@@ -81,13 +77,10 @@
             SEED_IDs.append(seed_id)
             break
 
-<<<<<<< HEAD
+
     comm = executor.Communicator(target, provider, timeout, socket_options=options, verbose=verbose, output=out,
-                                 seed_id=seed_id, source=source)
-=======
-    comm = executor.Communicator(target, provider, timeout, interval, socket_options=options, verbose=verbose, output=out,
-                                 seed_id=seed_id, repr_format=out_format)
->>>>>>> d998ba8c
+                                 seed_id=seed_id, source=source, repr_format=out_format)
+
     comm.run(match_payloads=match)
 
     SEED_IDs.remove(seed_id)
